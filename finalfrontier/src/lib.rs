<<<<<<< HEAD
extern crate fnv;

#[macro_use]
#[cfg(test)]
extern crate lazy_static;

#[macro_use]
#[cfg(test)]
extern crate maplit;
=======
extern crate rand;

mod loss;
>>>>>>> a7c7af63

mod subword;
pub use subword::NGrams;

pub(crate) mod util;<|MERGE_RESOLUTION|>--- conflicted
+++ resolved
@@ -1,4 +1,3 @@
-<<<<<<< HEAD
 extern crate fnv;
 
 #[macro_use]
@@ -8,11 +7,6 @@
 #[macro_use]
 #[cfg(test)]
 extern crate maplit;
-=======
-extern crate rand;
-
-mod loss;
->>>>>>> a7c7af63
 
 mod subword;
 pub use subword::NGrams;
